--- conflicted
+++ resolved
@@ -10,19 +10,6 @@
 
 | Topic | Description |
 | --- | --- |
-<<<<<<< HEAD
-| [What is the Open 3D Engine Asset Bundler?](/docs/user-guide/packaging/asset-bundler/overview.md) | Learn how the O3DE Asset Bundler tools work and how you can use them in your game project\. |
-| [Bundle assets for release](/docs/learning-guide/tutorials/packaging/tutorial-release/) | Learn how to create release builds and use the Asset Bundler to package assets\. |
-| [Creating Multiple Asset Bundles](/docs/learning-guide/tutorials/packaging/tutorial-multiple-bundles/) | Learn how to create multiple asset bundles for a game project\. |
-| [Creating Content Patch Bundles](/docs/learning-guide/tutorials/packaging/tutorial-content-patches/) | Learn how to create delta content patches for your shipped games\. |
-| [Resolving Missing Assets](/docs/user-guide/packaging/asset-bundler/assets-resolving.md) | Learn how to resolve missing assets and their dependencies\. |
-| [Verifying Asset Bundles](/docs/user-guide/packaging/asset-bundler/verifying-bundles/) | Learn about the tools and processes for managing and verifying your game project's assets\. |
-| [Tagging Asset Files](/docs/user-guide/packaging/asset-bundler/file-tagging.md) | Learn how to add and support tags for your asset files\. |
-| [Asset List Comparison Operations](/docs/user-guide/packaging/asset-bundler/list-operations.md) | Learn about the features of AssetBundlerBatch used to create and compare asset lists for delivery of your game project\. |
-| [Default dependencies](/docs/user-guide/packaging/asset-bundler/default-dependencies.md) | Learn about default dependency files and how to edit them\. |
-| [Asset Bundler Concepts and Terms](/docs/user-guide/packaging/asset-bundler/concepts.md) | Look up the concepts and terminology used in asset bundling\. |
-| [Asset Bundler Command Line Reference](/docs/user-guide/packaging/asset-bundler/command-line-reference.md) | Browse the full reference for commands and options used by the AssetBundlerBatch tool\. |
-=======
 | [What is the Open 3D Engine Asset Bundler?](/docs/user-guide/packaging/asset-bundler/overview) | Learn how the O3DE Asset Bundler tools work and how you can use them in your game project. |
 | [Bundle assets for release](/docs/user-guide/tutorials/packaging/tutorial-release) | Learn how to create release builds and use the Asset Bundler to package assets. |
 | [Creating Multiple Asset Bundles](/docs/user-guide/tutorials/packaging/tutorial-multiple-bundles) | Learn how to create multiple asset bundles for a game project. |
@@ -33,5 +20,4 @@
 | [Asset List Comparison Operations](/docs/user-guide/packaging/asset-bundler/list-operations) | Learn about the features of AssetBundlerBatch used to create and compare asset lists for delivery of your game project. |
 | [Default dependencies](/docs/user-guide/packaging/asset-bundler/default-dependencies) | Learn about default dependency files and how to edit them. |
 | [Asset Bundler Concepts and Terms](/docs/user-guide/packaging/asset-bundler/concepts) | Look up the concepts and terminology used in asset bundling. |
-| [Asset Bundler Command Line Reference](/docs/user-guide/packaging/asset-bundler/command-line-reference) | Browse the full reference for commands and options used by the AssetBundlerBatch tool. |
->>>>>>> 4c02dd46
+| [Asset Bundler Command Line Reference](/docs/user-guide/packaging/asset-bundler/command-line-reference) | Browse the full reference for commands and options used by the AssetBundlerBatch tool. |