---
title: Diffuse Probe Grid Component
linktitle: Diffuse Probe Grid
description: "Open 3D Engine (O3DE) Diffuse Probe Grid component reference."
toc: true
---

<<<<<<< HEAD
The **Diffuse Probe Grid** component creates a volume of light probes that provide diffuse global illumination (GI) within the specified area. Each probe in the volume uses real-time ray tracing to capture the *irradiance*, or surrounding diffuse light environment. Real-time ray tracing casts several hundred rays in different directions around each probe. At each point of intersection between the ray and the surrounding geometry, the probe stores lighting information. Then, it creates an irradiance texture out of the ray traced data and applies the texture to each mesh.

## Provider
=======
The **Diffuse Probe Grid component** creates a volume of light probes that provide diffuse global illumination within the specified area.
>>>>>>> 253be0ed

[Atom Gem](/docs/user-guide/gems/reference/rendering/atom/atom/)

<<<<<<< HEAD
## Dependencies
=======
## Provider ##

[Atom Gem](/docs/user-guide/gems/reference/rendering/atom/atom/)
>>>>>>> 253be0ed

[Box Shape component](/docs/user-guide/components/reference/shape/box-shape/)

## Properties

![Diffuse Probe Grid component properties](/images/user-guide/components/reference/atom/diffuse-probe-grid-component-ui.png)


### Bake Textures

| Property | Description | Values | Default |
|-|-|-|-|
| **Bake Textures** | Bakes the surrounding diffuse light environment to a texture that'll be used when **Editor Mode** or **Runtime Mode** is set to `Baked`. You can only bake textures when Editor Mode or Runtime Mode is set to `Real Time (Ray-Traced)`. | - | - |

### Probe Spacing

Probe spacing is the distance between probes (in meters) along each axis within the volume. Less spacing results in more probes, which increases the fidelity of the GI at the expense of performance and memory. The maximum extents of the space depends on the **Box Shape** component's dimension.

| Property | Description | Values | Default |
|-|-|-|-|
| **X-Axis** | The amount of space between probes along the x-axis. The space must be within the Box Shape component's dimension along the x-axis. | `0.0` to the Box Shape component's `Dimensions`-`X` property. | `2.0` |
| **Y-Axis** | The amount of space between probes along the y-axis. The space must be within the Box Shape component's dimension along the y-axis. | `0.0` to the Box Shape component's `Dimensions`-`Y` property. | `2.0` |
| **Z-Axis** | The amount of space between probes along the z-axis. The space must be within the Box Shape component's dimension along the z-axis. | `0.0` to the Box Shape component's `Dimensions`-`Z` property. | `2.0` |

### Grid Settings

| Property | Description | Values | Default |
|-|-|-|-|
| **Ambient Multiplier** | Increases the strength of GI within the volume. It can be used to fine-tune the scene's lighting or make the GI more visible to debug. | `0.0` to `10.0` | `1.0` |
| **View Bias** | Fine-tuned adjustment for eliminating visual artifacts that may appear due to the probes' positions. | `0.0` to `1.0` | `0.2` |
| **Normal Bias** | Fine-tuned adjustment for the surface-to-light secondary raycast, which is used to determine if the surface point is affected by a direct light. Increasing the normal bias moves the start point of the raycast farther away from the surface, which makes it more likely to be affected by direct light. | `0.0` to `1.0` | `0.1` |
| **Editor Mode** | Controls whether the **Editor** uses real-time or baked diffuse GI. `Real Time (Ray-Traced)` requires a GPU capable of ray tracing. `Auto Select` uses `Baked` as a fallback, if ray tracing is not available. Refer to [Global illumination modes](#global-illumination-modes). | `Real Time (Ray-Traced)`, `Baked`, `Auto Select` |`Real Time (Ray-Traced)` |
| **Runtime Mode** | Controls whether the standalone runtime uses real-time or baked diffuse GI. `Real Time (Ray-Traced)` requires a GPU capable of ray tracing. `Auto Select` uses `Baked` as a fallback, if ray tracing is not available. Refer to [Global illumination modes](#global-illumination-modes). | `Real Time (Ray-Traced)`, `Baked`, `Auto Select` |`Real Time (Ray-Traced)` |

## Global illumination modes

You can adjust how GI is processed in the Editor and the standalone runtime by adjusting the `Editor Mode` and `Runtime Mode` properties. There are three modes:

- **Real Time (Ray-Traced)**: Constantly updates in response to changes in the surrounding geometry and lights. It requires a GPU that is capable of real-time ray tracing using DXR or Vulkan-RT. This mode is best for editing your scene, but it can reduce performance depending on your GPU and the complexity of the meshes in your scene. 

- **Baked**: Uses lighting information that was previously captured and stored in textures using the `Bake Textures` button. It can significantly improve performance and allow diffuse GI on machines that don't have a GPU capable of real-time ray tracing. 

- **Auto Select**: Determines which mode to use based on the capability of the GPU in your machine. This allows you to provide real-time ray traced diffuse GI on machines that support it, but also allows baked diffuse GI as a fallback.

There are a variety of configuration setups for Editor and runtime:

- **Editor Real-Time and Runtime Baked**: The Editor updates with real-time diffuse GI, while the runtime uses baked diffuse GI for best performance. Note that the textures must be explicitly baked to allow the runtime to operate in `Baked` mode.
  
- **Editor Real-Time and Runtime Auto Select**: The Editor uses real-time ray tracing for the best editing experience, while the runtime chooses between real-time ray tracing or baked, depending on the GPU's capability.

- **Editor Baked and Runtime Baked**: Both the Editor and the runtime use baked diffuse GI for maximum performance. The textures can be explicitly baked at the appropriate time by temporarily switching the Editor Mode to `Real Time (Ray-Traced)` and baking the textures. <|MERGE_RESOLUTION|>--- conflicted
+++ resolved
@@ -5,30 +5,19 @@
 toc: true
 ---
 
-<<<<<<< HEAD
 The **Diffuse Probe Grid** component creates a volume of light probes that provide diffuse global illumination (GI) within the specified area. Each probe in the volume uses real-time ray tracing to capture the *irradiance*, or surrounding diffuse light environment. Real-time ray tracing casts several hundred rays in different directions around each probe. At each point of intersection between the ray and the surrounding geometry, the probe stores lighting information. Then, it creates an irradiance texture out of the ray traced data and applies the texture to each mesh.
 
 ## Provider
-=======
-The **Diffuse Probe Grid component** creates a volume of light probes that provide diffuse global illumination within the specified area.
->>>>>>> 253be0ed
 
 [Atom Gem](/docs/user-guide/gems/reference/rendering/atom/atom/)
 
-<<<<<<< HEAD
 ## Dependencies
-=======
-## Provider ##
-
-[Atom Gem](/docs/user-guide/gems/reference/rendering/atom/atom/)
->>>>>>> 253be0ed
 
 [Box Shape component](/docs/user-guide/components/reference/shape/box-shape/)
 
 ## Properties
 
 ![Diffuse Probe Grid component properties](/images/user-guide/components/reference/atom/diffuse-probe-grid-component-ui.png)
-
 
 ### Bake Textures
 
