--- conflicted
+++ resolved
@@ -12,11 +12,13 @@
 ## Rendering Properties 
 
 The following properties define how a canvas is rendered:
-<<<<<<< HEAD
-+ **Draw order** - The value of this property determines the order that this canvas draws relative to other canvases. Higher numbers draw on top of lower numbers. When canvases have the same draw order, O3DE draws them in the order that they are loaded.
-+ **Is pixel aligned** - Selected by default. This property makes textures look sharper by rounding the position of the elements' corners to the nearest exact pixel. For example, if the position of a corner of an element rectangle is at 123.45, 678.90, then it is rounded to 123.00, 679.00.
-+ **Is text pixel aligned** - Selected by default. This property makes text look crisper by rounding text positions down to the nearest pixel. An exception to this rule occurs when fonts have been scaled down, in which case the text position is rounded to the nearest pixel. If the property is not checked, the text position is not rounded. You might consider unchecking this property if, for example, a text element will animate or move.
-+ **Render to texture** - Cleared by default. When this property is set, the canvas is drawn to a texture rather than to the screen. When you select this property, you are prompted to select an **Attachment Image Asset** for the texture. To generate a new attachment image asset, create a new file with the .attimage extension.
+
+| Property | Description | Values | Default |
+|-|-|-|-|
+| **Draw order** | The value of this property determines the order that this canvas draws relative to other canvases. Higher numbers draw on top of lower numbers. When canvases have the same draw order, O3DE draws them in the order that they are loaded. | Int | `0` |
+| **Is pixel aligned** | Makes textures look sharper by rounding the position of the elements' corners to the nearest exact pixel. For example, if the position of a corner of an element rectangle is at (123.45, 678.90), then it is rounded to (123.00, 679.00). | Boolean | `True` |
+| **Is text pixel aligned** | Makes text look crisper by rounding text positions down to the nearest pixel. An exception to this rule occurs when fonts have been scaled down, in which case the text position is rounded to the nearest pixel. If the property is not checked, the text position is not rounded. You might consider disabling this property if, for example, a text element will animate or move. | Boolean | `True` |
+| **Render to texture** | Cleared by default. When this property is set, the canvas is drawn to a texture rather than to the screen. When you select this property, you are prompted to select an **Attachment Image Asset** for the texture. To generate a new attachment image asset, create a new file with the .attimage extension. | Boolean | `False` |
 
 The example below represents the contents of an attachment image source file.
 
@@ -43,15 +45,6 @@
     }
 }
 ```
-=======
-
-| Property | Description | Values | Default |
-|-|-|-|-|
-| **Draw order** | The value of this property determines the order that this canvas draws relative to other canvases. Higher numbers draw on top of lower numbers. When canvases have the same draw order, O3DE draws them in the order that they are loaded. | Int | `0` |
-| **Is pixel aligned** | Makes textures look sharper by rounding the position of the elements' corners to the nearest exact pixel. For example, if the position of a corner of an element rectangle is at (123.45, 678.90), then it is rounded to (123.00, 679.00). | Boolean | `True` |
-| **Is text pixel aligned** | Makes text look crisper by rounding text positions down to the nearest pixel. An exception to this rule occurs when fonts have been scaled down, in which case the text position is rounded to the nearest pixel. If the property is not checked, the text position is not rounded. You might consider disabling this property if, for example, a text element will animate or move. | Boolean | `True` |
-| **Render to texture** | If enabled, the canvas is drawn to a texture rather than to the screen. When you select this property, you are prompted to enter a **Render target name** for the texture. You can enter any name, but the convention is to prefix the name with the `$` symbol to distinguish it from texture assets. | Boolean | `False` |
->>>>>>> 08ae4b20
 
 ## Input Properties 
 
