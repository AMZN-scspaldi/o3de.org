--- conflicted
+++ resolved
@@ -332,11 +332,7 @@
 
   To work around this issue, run AssetProcessor to process project assets before launching Editor for the first time. After all assets are processed initially, Editor can be launched without manually running AssetProcessor.
 
-<<<<<<< HEAD
-* If the user has previously used O3DE and an `o3de_manifest.json` file exists in their `/Users/(username)/.o3de` directory, when they go to build a project using the current installer version O3DE, it may fail with an error similar to the following:
-=======
 * If the user has previously used O3DE and an `o3de_manifest.json` file exists in their `<user>/.o3de` (Windows) or `$HOME/.o3de` (Linux) directory, when they go to build a project using the current installer version of O3DE, it may fail with an error similar to the following:
->>>>>>> b294d7e6
 
   ```cmd
   CMake Error at CMakeLists.txt:10 (find_package):
@@ -351,19 +347,11 @@
 
   To work around this issue, perform the following steps:
 
-<<<<<<< HEAD
-    1. Go to the `Users/(username)/.o3de directory (this directory is hidden on some platforms by default) and delete the existing o3de_manifest.json file
-    1. Launch O3DE again to create a new one
-    1. Attempt the build again
-
-  At this point the build should succeed since the only reference is to the currently installed version of O3DE
-=======
     1. Go to the `<user>/.o3de` or `$HOME/.o3de` directory (this directory is hidden on some platforms by default) and delete the existing `o3de_manifest.json` file.
     1. Launch O3DE again to create a new one.
     1. Attempt the build again.
 
   At this point the build should succeed since the only reference is to the currently installed version of O3DE.
->>>>>>> b294d7e6
 
 
 ## Notes
