---
<<<<<<< HEAD
linktitle: System Requirements
title: Open 3D Engine (O3DE) System Requirements
description: View the system requirements for Open 3D Engine (O3DE).
=======
description:  View the system requirements for Open 3D Engine. 
title: Open 3D Engine system requirements
>>>>>>> e2ea40c9
weight: 100
---

{{< preview-migrated >}}

O3DE has a minimum set of system requirements for development, as outlined in the following sections. Disk space and RAM requirements are dependent on the options that you choose during installation.

## System requirements<a name="system-requirements"></a>

If your system is capable of running a modern real-time 3D game with good performance you should be set, however, review these detailed requirements to be certain.

O3DE requires Windows 10.

Minimum hardware requirements include the following:
+ 3 GHz quad-core processor
+ 8 GB RAM
+ 2 GB VRAM DirectX 11 or later compatible video card
  + NVIDIA GeForce GTX 660 Ti with driver version 368.81 or later
  + AMD Radeon HD 8730M with driver version 16.15.2211 or later
+ 60 GB of free disk space
+ 1366 x 768 px screen resolution

**Note**
If you select options to build the engine, editor, or tools in **Setup Assistant**, 14 GB RAM is required for compilation.
Some advanced graphics features require a DirectX 12 or later compatible video card.
Required free disk space is dependent on the options that you select when installing O3DE.

## Prerequisites

You can use the O3DE Editor and tools without installing additional software. To create new projects or use advanced development features in O3DE, you need a developer environment that includes Microsoft Visual Studio. The following versions are supported:
+ Microsoft Visual Studio 2019 version **16.2.4** through version **16.8.x**.

Microsoft offers Visual Studio Community edition free to individual developers. For more information and to download and install Visual Studio Community, visit the [Visual Studio Community](https://visualstudio.microsoft.com/vs/community/) portal.

 **Visual Studio required features**

The default Visual Studio installation might not include all of the features that are required by O3DE. Ensure that the following Visual Studio features are enabled:

1.  Launch the **Visual Studio Installer** from your download directory or the **Start Menu** if you've already installed Visual Studio.

1.  If you've installed Visual Studio, choose **More - Modify** on the version of Visual Studio you'll use with O3DE.

1.  On the **Workloads** tab:
   + Select **Game development with C++**.
     + In the **Installation details** panel on the right, select at least one **Windows 10 SDK**.
   + Select **Desktop development with C++**.

1.  On the **Individual components** tab, under **Compilers, build tools, and runtime**, make sure that a **VC++ toolset** that corresponds to the installed version of Visual Studio has been selected:
   + If using **Visual Studio 2019**: Select at least one version of the **MSVC v142 - VS 2019 C++ x64/x86 build tool**.

## Visual C++ redistributable packages<a name="visual-studio-redistributable-requirements"></a>

 **O3DE Installer** will attempt to download and install the required Visual C++ Redistributable packages during the installation process. Under some circumstances, the installation of these redistributable packages may fail. If you receive a missing Visual C++ runtime `.dll` error while running O3DE Installer, O3DE Setup Assistant, or Project Configurator, do the following:

1.  Check that the Visual C++ redistributable installers for Visual Studio 2012 and Visual Studio 2019 have been successfully downloaded. The installers are located in the corresponding **Visual Studio** directories in the `lumberyard_version\dev\Tools\Redistributables\` directory.

1.  If the Visual C++ redistributable installers for Visual Studio 2012 and Visual Studio 2019 have not been downloaded by O3DE Installer, manually download the installers from Microsoft.
   +  [Visual C++ Redistributable for Visual Studio 2012](https://www.microsoft.com/en-us/download/details.aspx?id=30679)
   +  [Visual C++ Redistributable for Visual Studio 2019](https://visualstudio.microsoft.com/downloads/#other-family)

1.  Run both Visual C++ redistributable installers.

1.  Retry the O3DE installation after the Visual Studio redistributables have successfully installed.

**Note**
The Visual C++ Redistributable for Visual Studio 2019 also contains redistributables for Visual Studio 2015 and 2017.<|MERGE_RESOLUTION|>--- conflicted
+++ resolved
@@ -1,12 +1,7 @@
 ---
-<<<<<<< HEAD
 linktitle: System Requirements
 title: Open 3D Engine (O3DE) System Requirements
 description: View the system requirements for Open 3D Engine (O3DE).
-=======
-description:  View the system requirements for Open 3D Engine. 
-title: Open 3D Engine system requirements
->>>>>>> e2ea40c9
 weight: 100
 ---
 
