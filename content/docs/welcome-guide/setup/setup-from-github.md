--- conflicted
+++ resolved
@@ -130,14 +130,9 @@
 During O3DE preview, there are a few additional steps you must complete before getting started:
 
 * Set the package server URL environment variable.
-<<<<<<< HEAD
-* Download 3rd party packages.
-* Install additional SDK's.
-* Get the Python runtime.
-=======
 * Download third-party packages.
 * Install additional SDKs.
->>>>>>> a2dd6110
+* Get the Python runtime.
 * Register the engine.
 
 ### Set environment variables
@@ -164,7 +159,7 @@
 
 ### Get the Python runtime
 
-The Python runtime is not included in the GitHub repo. Since it is required by the `o3de` script in the next step, download it now using a script the provided in the `python` directory.
+The Python runtime is not included in the GitHub repo. Since it is required by the `o3de` script in the next step, download it now using the script provided in the `python` directory.
 
 1. Open a command prompt to the directory where you setup O3DE and run the `get_python` script as shown.
 
